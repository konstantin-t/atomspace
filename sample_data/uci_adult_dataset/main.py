__author__ = 'keyvan-m-sadeghi'

from util.csv_dataset_parser import *

def example1():
    csv_data = ['a,b,c','d,e,f','g,h,i']
    dataset = Dataset(csv_data)
    print dataset

def example2():
    csv_data = ('1,2,3','4, 5, 6','7,8,   9')   # Notice the white space
                                                # before 5,6 and 9
    dataset = Dataset(csv_data, CONVERT_TO_INT)
    print dataset

def example3():
    csv_data = ('T,F,T,T,F',
            'T, F, T, T, T')

    dataset = Dataset(csv_data, CONVERT_TO_BOOL,
                        ('a','b','c','d','e'))

    print 'In the second record:'
    print 'Value of e:', dataset[1].e   # e is now a member of
                                        # the record object
    print 'e type check:', type(dataset[1].e)

def example4():
    csv_data = ('1, 2, 3.5, 4, Yes',
            '6, 7, 8.2, 9, No')

    dataset = Dataset(csv_data, CONVERT_TO_INT, ('a','b','c','d','e'),
        ((CONVERT_TO_FLOAT,'c'),(CONVERT_TO_BOOL,'e')),
        ('a','c','e'))
    print dataset

def uci_adult():
    attribute_names = ('age', 'workclass', 'fnlwgt', 'education',
                       'education_num', 'marital_status', 'occupation',
                       'relationship', 'race', 'sex', 'capital_gain',
                       'capital_loss', 'hours_per_week',
                       'native_country', 'greater_than_50k')

    lambda_by_indexes_tuples = (
        (CONVERT_TO_INT,'age','fnlwgt','education_num',
         'capital_gain','capital_loss','hours_per_week'),
        (lambda v:v == '>50K' and True or False, 'greater_than_50k'))

    incomplete_value_evaluation_fn = lambda v: v == '?' and True or False

    dataset = Dataset('adult.data',
        CONVERT_TO_STRING, attribute_names,
        lambda_by_indexes_tuples,
        attribute_names[0:14],
        incomplete_value_evaluation_fn)

    return dataset

# comment from ramin!
<<<<<<< HEAD
# cmnt from r
=======

# comment from K
>>>>>>> f41ac409
<|MERGE_RESOLUTION|>--- conflicted
+++ resolved
@@ -56,10 +56,4 @@
 
     return dataset
 
-# comment from ramin!
-<<<<<<< HEAD
-# cmnt from r
-=======
-
-# comment from K
->>>>>>> f41ac409
+# comment from ramin!
--- conflicted
+++ resolved
@@ -166,31 +166,10 @@
     inline bool operator!=(const Handle& h) const noexcept {
         return _ptr.get() != h._ptr.get();
     }
-<<<<<<< HEAD
     bool operator< (const Handle& h) const noexcept;
     bool operator> (const Handle& h) const noexcept;
     bool operator<=(const Handle& h) const noexcept;
     bool operator>=(const Handle& h) const noexcept;
-=======
-#ifdef REPRODUCIBLE_ATOMSPACE
-#define DEFAULT_ATOMS_LESS content_based_atoms_less
-#else
-#define DEFAULT_ATOMS_LESS atoms_less
-#endif
-    inline bool operator< (const Handle& h) const noexcept {
-       return DEFAULT_ATOMS_LESS(_ptr.get(), h._ptr.get());
-    }
-    inline bool operator> (const Handle& h) const noexcept {
-       return DEFAULT_ATOMS_LESS(h._ptr.get(), _ptr.get());
-    }
-    inline bool operator<=(const Handle& h) const noexcept {
-       return not DEFAULT_ATOMS_LESS(h._ptr.get(), _ptr.get());
-    }
-    inline bool operator>=(const Handle& h) const noexcept {
-       return not DEFAULT_ATOMS_LESS(_ptr.get(), h._ptr.get());
-    }
-#undef DEFAULT_ATOMS_LESS
->>>>>>> 974c1a44
 
     /**
      * Returns a negative value, zero or a positive value if the first

--- conflicted
+++ resolved
@@ -16,11 +16,6 @@
 	combo/definite_object
 	combo/descriptions
 	combo/enum_type
-<<<<<<< HEAD
-	combo/eval
-    combo/interpreter
-=======
->>>>>>> dcd1bfda
 	combo/indefinite_object
 	combo/iostream_combo
 	combo/message

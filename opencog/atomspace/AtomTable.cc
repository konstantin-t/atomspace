--- conflicted
+++ resolved
@@ -518,22 +518,9 @@
         // methods on those atoms.
         bool need_copy = false;
         for (size_t i = 0; i < arity; i++) {
-<<<<<<< HEAD
             // The outgoing set must consist entirely of atoms that
             // are either in this atomtable, or its environment.
-            if (not inEnviron(ogs[i])) need_copy = true;
-=======
-            if (NULL == ogs[i]._ptr.get()) {
-                prt_diag(atom, i, arity, ogs);
-                throw RuntimeException(TRACE_INFO,
-                           "AtomTable - Attempting to insert link with "
-                           "invalid outgoing members");
-            }
-
-            // The outgoing set must consist entirely of atoms
-            // either in this atomtable, or its environment.
             if (not in_environ(ogs[i])) need_copy = true;
->>>>>>> 95fea5bf
         }
 
         if (need_copy) {

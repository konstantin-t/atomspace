/*
 * opencog/atomspace/Atom.h
 *
 * Copyright (C) 2002-2007 Novamente LLC
 * All Rights Reserved
 *
 * Written by Thiago Maia <thiago@vettatech.com>
 *            Andre Senna <senna@vettalabs.com>
 *            Welter Silva <welter@vettalabs.com>
 *
 * This program is free software; you can redistribute it and/or modify
 * it under the terms of the GNU Affero General Public License v3 as
 * published by the Free Software Foundation and including the exceptions
 * at http://opencog.org/wiki/Licenses
 *
 * This program is distributed in the hope that it will be useful,
 * but WITHOUT ANY WARRANTY; without even the implied warranty of
 * MERCHANTABILITY or FITNESS FOR A PARTICULAR PURPOSE.  See the
 * GNU General Public License for more details.
 *
 * You should have received a copy of the GNU Affero General Public License
 * along with this program; if not, write to:
 * Free Software Foundation, Inc.,
 * 51 Franklin Street, Fifth Floor, Boston, MA 02110-1301 USA.
 */

#ifndef _OPENCOG_ATOM_H
#define _OPENCOG_ATOM_H

#include <memory>
#include <mutex>
#include <set>
#include <string>

#include <boost/signals2.hpp>

#include <opencog/util/exceptions.h>

#include <opencog/atomspace/AttentionValue.h>
#include <opencog/atomspace/ClassServer.h>
#include <opencog/atomspace/ProtoAtom.h>
#include <opencog/atomspace/TruthValue.h>

class AtomUTest;

namespace opencog
{

/** \addtogroup grp_atomspace
 *  @{
 */

class Link;
typedef std::shared_ptr<Link> LinkPtr;
typedef std::vector<LinkPtr> IncomingSet; // use vector; see below.
typedef std::weak_ptr<Link> WinkPtr;
typedef std::set<WinkPtr, std::owner_less<WinkPtr> > WincomingSet;
typedef boost::signals2::signal<void (AtomPtr, LinkPtr)> AtomPairSignal;

// We use a std:vector instead of std::set for IncomingSet, because
// virtually all access will be either insert, or iterate, so we get
// O(1) performance. We use std::set for WincomingSet, because we want
// both good insert and good remove performance.  Note that sometimes
// incoming sets can be huge (millions of atoms).

/**
 * Atoms are the basic implementational unit in the system that
 * represents nodes and links. In terms of inheritance, nodes and
 * links are specialization of atoms, that is, they inherit all
 * properties from atoms.
 */
class Atom
    : public ProtoAtom
{
    friend class ::AtomUTest;     // Needs to call setFlag()
    friend class AtomStorage;     // Needs to set _uuid
    friend class AtomTable;       // Needs to call MarkedForRemoval()
    friend class AtomSpace;       // Needs to call getAtomTable()
    friend class ImportanceIndex; // Needs to call setFlag()
    friend class Handle;          // Needs to view _uuid
    friend class SavingLoading;   // Needs to set _uuid
    friend class TLB;             // Needs to view _uuid
    friend class CreateLink;      // Needs to call getAtomTable();
    friend class DeleteLink;      // Needs to call getAtomTable();
    friend class ProtocolBufferSerializer; // Needs to de/ser-ialize an Atom

private:
    //! Sets the AtomTable in which this Atom is inserted.
    void setAtomTable(AtomTable *);

    //! Returns the AtomTable in which this Atom is inserted.
    AtomTable *getAtomTable() const { return _atomTable; }

protected:
    // Byte of bitflags (each bit is a flag, see AtomSpaceDefinites.h)
    // Place this first, so that is shares a word with Type.
    char _flags;

    UUID _uuid;
    AtomTable *_atomTable;

    TruthValuePtr _truthValue;
    AttentionValuePtr _attentionValue;

    // Lock, used to serialize changes.
    // This costs 40 bytes per atom.  Tried using a single, global lock,
    // but there seemed to be too much contention for it, so instead,
    // we are using a lock-per-atom, even though this makes the atom
    // kind-of fat.
    std::mutex _mtx;

    /**
     * Constructor for this class. Protected; no user should call this
     * directly.  Only derived classes (Node, Link) can call this.
     *
     * @param The type of the atom.
     * @param Outgoing set of the atom, that is, the set of atoms this
     * atom references. It must be an empty vector if the atom is a node.
     * @param The truthValue of the atom. note: This is not cloned as
     *        in setTruthValue.
     */
    Atom(Type t, TruthValuePtr tv = TruthValue::DEFAULT_TV(),
            AttentionValuePtr av = AttentionValue::DEFAULT_AV())
      : ProtoAtom(t),
        _flags(0),
        _uuid(Handle::INVALID_UUID),
        _atomTable(NULL),
        _truthValue(tv),
        _attentionValue(av)
    {}

    struct InSet
    {
        // The incoming set is not tracked by the garbage collector;
        // this is required, in order to avoid cyclic references.
        // That is, we use weak pointers here, not strong ones.
        // std::set<ptr> uses 48 bytes (per atom).  See the README file
        // in this directory for a slightly longer explanation for why
        // weak pointers are needed, and why bdgc cannot be used.
        WincomingSet _iset;
#ifdef INCOMING_SET_SIGNALS
        // Some people want to know if the incoming set has changed...
        // However, these make the atom quite fat, so this is disabled
        // just right now. If users really start clamoring, then we can
        // turn this on.
        AtomPairSignal _addAtomSignal;
        AtomPairSignal _removeAtomSignal;
#endif /* INCOMING_SET_SIGNALS */
    };
    typedef std::shared_ptr<InSet> InSetPtr;
    InSetPtr _incoming_set;
    void keep_incoming_set();
    void drop_incoming_set();

    // Insert and remove links from the incoming set.
    void insert_atom(LinkPtr);
    void remove_atom(LinkPtr);

private:
    /** Returns whether this atom is marked for removal.
     *
     * @return Whether this atom is marked for removal.
     */
    bool isMarkedForRemoval() const;

    /** Returns an atom flag.
     * A byte represents all flags. Each bit is one of them.
     *
     * @param An int indicating which of the flags will be returned.
     * @return A boolean indicating if that flag is set or not.
     */
    bool getFlag(int) const;

    /** Changes the value of the given flag.
     *
     * @param An int indicating which of the flags will be set.
     * @param A boolean indicating the new value of the flag.
     */
    void setFlag(int, bool);

    //! Marks the atom for removal.
    void markForRemoval();

    //! Unsets removal flag.
    void unsetRemovalFlag();

    /** Change the Very-Long-Term Importance */
    void chgVLTI(int unit);

public:

    virtual ~Atom();

<<<<<<< HEAD
=======
    /** Returns the type of the atom.
     *
     * @return The type of the atom.
     */
    inline Type getType() const { return _type; }

    /** Basic predicate */
    bool isType(Type t, bool subclass) const
    {
        Type at(getType());
        if (not subclass) return t == at;
        return classserver().isA(at, t);
    }

    /** Returns the handle of the atom.
     *
     * @return The handle of the atom.
     */
    inline Handle getHandle() {
        return Handle(shared_from_this());
    }
    inline UUID getUUID() const { return _uuid; }

>>>>>>> b7e8da85
    /** Returns the AttentionValue object of the atom.
     *
     * @return The pointer to the AttentionValue object
     * of the atom.
     */
    AttentionValuePtr getAttentionValue();

    //! Sets the AttentionValue object of the atom.
    void setAttentionValue(AttentionValuePtr);

    /// Handy-dandy convenience getters for attention values.
    AttentionValue::sti_t getSTI()
    {
        return getAttentionValue()->getSTI();
    }

    AttentionValue::lti_t getLTI()
    {
        return getAttentionValue()->getLTI();
    }

    AttentionValue::vlti_t getVLTI()
    {
        return getAttentionValue()->getVLTI();
    }

    /** Change the Short-Term Importance */
    void setSTI(AttentionValue::sti_t stiValue)
    {
        /* Make a copy */
        AttentionValuePtr old_av = getAttentionValue();
        AttentionValuePtr new_av = createAV(
            stiValue,
            old_av->getLTI(),
            old_av->getVLTI());
        setAttentionValue(new_av);
    }

    /** Change the Long-term Importance */
    void setLTI(AttentionValue::lti_t ltiValue)
    {
        AttentionValuePtr old_av = getAttentionValue();
        AttentionValuePtr new_av = createAV(
            old_av->getSTI(),
            ltiValue,
            old_av->getVLTI());
        setAttentionValue(new_av);
    }

    /** Increase the Very-Long-Term Importance by 1 */
    void incVLTI() { chgVLTI(+1); }

    /** Decrease the Very-Long-Term Importance by 1 */
    void decVLTI() { chgVLTI(-1); }

    /** Returns the TruthValue object of the atom.
     *
     * @return The const referent to the TruthValue object of the atom.
     */
    TruthValuePtr getTruthValue();

    //! Sets the TruthValue object of the atom.
    void setTruthValue(TruthValuePtr);

    /** merge truth value into this */
    void merge(TruthValuePtr);

    /**
     * Merge truth value, return Handle for this.
     * This allows oneliners such as:
     *   Handle h = atomSpace->addNode(FOO_NODE, "foo")->tvmerge(tv);
     */
    inline Handle tvmerge(TruthValuePtr tv) {
        merge(tv);
        return Handle(shared_from_this());
    }

    //! Get the size of the incoming set.
    size_t getIncomingSetSize();

    //! Return the incoming set of this atom.
    //! The resulting incoming set consists of strong pointers,
    //! that is, to valid, non-null handles that were part of the
    //! incoming set at the time this call was made.
    IncomingSet getIncomingSet();

    //! Place incoming set into STL container of Handles.
    //! Example usage:
    //!     std::vector<Handle> hvect;
    //!     atom->getIncomingSet(back_inserter(hvect));
    //! The resulting vector hvect will contain only valid handles
    //! that were actually part of the incoming set at the time of
    //! the call to this function.
    template <typename OutputIterator> OutputIterator
    getIncomingSet(OutputIterator result)
    {
        if (NULL == _incoming_set) return result;
        std::lock_guard<std::mutex> lck(_mtx);
        // Sigh. I need to compose copy_if with transform. I could
        // do this wih boost range adaptors, but I don't feel like it.
        auto end = _incoming_set->_iset.end();
        for (auto w = _incoming_set->_iset.begin(); w != end; w++)
        {
            Handle h(w->lock());
            if (h) { *result = h; result ++; }
        }
        return result;
    }

    //! Invoke the callback on each atom in the incoming set of
    //! handle h, until one of them returns true, in which case
    //! iteration stopsm and true is returned. Otherwise the
    //! callback is called on all incomings and false is returned.
    template<class T>
    inline bool foreach_incoming(bool (T::*cb)(const Handle&), T *data)
    {
        // We make a copy of the set, so that we don't call the
        //callback with locks held.
        IncomingSet vh(getIncomingSet());

        for (const LinkPtr& lp : vh)
            if ((data->*cb)(Handle(lp))) return true;
        return false;
    }

    /**
     * Returns the set of atoms with a given target handle in their
     * outgoing set (atom type and its subclasses optionally).
     * That is, returns the incoming set of Handle h, with some optional
     * filtering.
     *
     * @param The handle that must be in the outgoing set of the atom.
     * @param The optional type of the atom.
     * @param Whether atom type subclasses should be considered.
     * @return The set of atoms of the given type with the given handle
     *         in their outgoing set.
     */
    template <typename OutputIterator> OutputIterator
    getIncomingSetByType(OutputIterator result,
                         Type type, bool subclass = false)
    {
        if (NULL == _incoming_set) return result;
        std::lock_guard<std::mutex> lck(_mtx);
        // Sigh. I need to compose copy_if with transform. I could
        // do this wih boost range adaptors, but I don't feel like it.
        auto end = _incoming_set->_iset.end();
        for (auto w = _incoming_set->_iset.begin(); w != end; w++)
        {
            Handle h(w->lock());
            if (h and h->isType(type, subclass)) {
                *result = h;
                result ++;
            }
        }
        return result;
    }

	/**
	 * Functional version of getIncomingSetByType
	 */
	IncomingSet getIncomingSetByType(Type type, bool subclass = false);

    /** Returns a string representation of the node.
     *
     * @return A string representation of the node.
     * cannot be const, because observing the TV and AV requires a lock.
     */
    virtual std::string toString(std::string indent) = 0;
    virtual std::string toShortString(std::string indent) = 0;

	// Work around gdb's incapability to build a string on the fly,
	// see http://stackoverflow.com/questions/16734783 for more
	// explanation.
	std::string toString() { return toString(""); }
	std::string toShortString() { return toShortString(""); }

    /** Returns whether two atoms are equal.
     *
     * @return true if the atoms are equal, false otherwise.
     */
    virtual bool operator==(const Atom&) const = 0;

    /** Returns whether two atoms are different.
     *
     * @return true if the atoms are different, false otherwise.
     */
    virtual bool operator!=(const Atom&) const = 0;


};

/** @}*/
} // namespace opencog

#endif // _OPENCOG_ATOM_H<|MERGE_RESOLUTION|>--- conflicted
+++ resolved
@@ -191,32 +191,8 @@
 
     virtual ~Atom();
 
-<<<<<<< HEAD
-=======
-    /** Returns the type of the atom.
-     *
-     * @return The type of the atom.
-     */
-    inline Type getType() const { return _type; }
-
-    /** Basic predicate */
-    bool isType(Type t, bool subclass) const
-    {
-        Type at(getType());
-        if (not subclass) return t == at;
-        return classserver().isA(at, t);
-    }
-
-    /** Returns the handle of the atom.
-     *
-     * @return The handle of the atom.
-     */
-    inline Handle getHandle() {
-        return Handle(shared_from_this());
-    }
     inline UUID getUUID() const { return _uuid; }
 
->>>>>>> b7e8da85
     /** Returns the AttentionValue object of the atom.
      *
      * @return The pointer to the AttentionValue object

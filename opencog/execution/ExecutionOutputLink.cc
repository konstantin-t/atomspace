--- conflicted
+++ resolved
@@ -119,14 +119,8 @@
         size_t pos = 4;
         while (' ' == schema[pos]) pos++;
 
-<<<<<<< HEAD
-        SchemeEval applier(as);
-        Handle h = applier.apply(schema.substr(pos), args);
-        return h;
-=======
         SchemeEval* applier = get_evaluator(as);
         return applier->apply(schema.substr(pos), args);
->>>>>>> 75c9ea52
 #else
         throw RuntimeException(TRACE_INFO,
             "Cannot evaluate scheme GroundedSchemaNode!");
